--- conflicted
+++ resolved
@@ -226,12 +226,9 @@
                     message = ui.colorize('red', message)
             else:
                 message = 'no art found'
-<<<<<<< HEAD
-
-=======
                 if config['color']:
                     message = ui.colorize('turquoise', message)
->>>>>>> 1a4b15c4
+
         log.info(u'{0} - {1}: {2}'.format(album.albumartist, album.album,
                                           message))
 
